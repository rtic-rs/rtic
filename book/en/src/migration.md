# Migration Guides

<<<<<<< HEAD
This section covers how to upgrade an application written against RTIC v0.4.x to
the version v0.5.0 of the framework.

## `Cargo.toml`

First, the version of the `cortex-m-rtic` dependency needs to be updated to
`"0.5.0"`. The `timer-queue` feature needs to be removed.

``` toml
[dependencies.cortex-m-rtic]
# change this
version = "0.4.3"

# into this
version = "0.5.0"

# and remove this Cargo feature
features = ["timer-queue"]
#           ^^^^^^^^^^^^^
```

## `Context` argument

All functions inside the `#[rtic::app]` item need to take as first argument a
`Context` structure. This `Context` type will contain the variables that were
magically injected into the scope of the function by version v0.4.x of the
framework: `resources`, `spawn`, `schedule` -- these variables will become
fields of the `Context` structure. Each function within the `#[rtic::app]` item
gets a different `Context` type.

``` rust
#[rtic::app(/* .. */)]
const APP: () = {
    // change this
    #[task(resources = [x], spawn = [a], schedule = [b])]
    fn foo() {
        resources.x.lock(|x| /* .. */);
        spawn.a(message);
        schedule.b(baseline);
    }

    // into this
    #[task(resources = [x], spawn = [a], schedule = [b])]
    fn foo(mut cx: foo::Context) {
        // ^^^^^^^^^^^^^^^^^^^^

        cx.resources.x.lock(|x| /* .. */);
    //  ^^^

        cx.spawn.a(message);
    //  ^^^

        cx.schedule.b(message, baseline);
    //  ^^^
    }

    // change this
    #[init]
    fn init() {
        // ..
    }

    // into this
    #[init]
    fn init(cx: init::Context) {
        //  ^^^^^^^^^^^^^^^^^
        // ..
    }

    // ..
};
```

## Resources

The syntax used to declare resources has been changed from `static mut`
variables to a `struct Resources`.

``` rust
#[rtic::app(/* .. */)]
const APP: () = {
    // change this
    static mut X: u32 = 0;
    static mut Y: u32 = (); // late resource

    // into this
    struct Resources {
        #[init(0)] // <- initial value
        X: u32, // NOTE: we suggest changing the naming style to `snake_case`

        Y: u32, // late resource
    }

    // ..
};
```

## Device peripherals

If your application was accessing the device peripherals in `#[init]` through
the `device` variable then you'll need to add `peripherals = true` to the
`#[rtic::app]` attribute to continue to access the device peripherals through
the `device` field of the `init::Context` structure.

Change this:

``` rust
#[rtic::app(/* .. */)]
const APP: () = {
    #[init]
    fn init() {
        device.SOME_PERIPHERAL.write(something);
    }

    // ..
};
```

Into this:

``` rust
#[rtic::app(/* .. */, peripherals = true)]
//                    ^^^^^^^^^^^^^^^^^^
const APP: () = {
    #[init]
    fn init(cx: init::Context) {
        //  ^^^^^^^^^^^^^^^^^
        cx.device.SOME_PERIPHERAL.write(something);
    //  ^^^
    }

    // ..
};
```

## `#[interrupt]` and `#[exception]`

The `#[interrupt]` and `#[exception]` attributes have been removed. To declare
hardware tasks in v0.5.x use the `#[task]` attribute with the `binds` argument.

Change this:

``` rust
#[rtic::app(/* .. */)]
const APP: () = {
    // hardware tasks
    #[exception]
    fn SVCall() { /* .. */ }

    #[interrupt]
    fn UART0() { /* .. */ }

    // software task
    #[task]
    fn foo() { /* .. */ }

    // ..
};
```

Into this:

``` rust
#[rtic::app(/* .. */)]
const APP: () = {
    #[task(binds = SVCall)]
    //     ^^^^^^^^^^^^^^
    fn svcall(cx: svcall::Context) { /* .. */ }
    // ^^^^^^ we suggest you use a `snake_case` name here

    #[task(binds = UART0)]
    //     ^^^^^^^^^^^^^
    fn uart0(cx: uart0::Context) { /* .. */ }

    #[task]
    fn foo(cx: foo::Context) { /* .. */ }

    // ..
};
```

## `schedule`

The `timer-queue` feature has been removed. To use the `schedule` API one must
first define the monotonic timer the runtime will use using the `monotonic`
argument of the `#[rtic::app]` attribute. To continue using the cycle counter
(CYCCNT) as the monotonic timer, and match the behavior of version v0.4.x, add
the `monotonic = rtic::cyccnt::CYCCNT` argument to the `#[rtic::app]` attribute.

Also, the `Duration` and `Instant` types and the `U32Ext` trait have been moved
into the `rtic::cyccnt` module. This module is only available on ARMv7-M+
devices. The removal of the `timer-queue` also brings back the `DWT` peripheral
inside the core peripherals struct, this will need to be enabled by the application
inside `init`.

Change this:

``` rust
use rtic::{Duration, Instant, U32Ext};

#[rtic::app(/* .. */)]
const APP: () = {
    #[task(schedule = [b])]
    fn a() {
        // ..
    }
};
```

Into this:

``` rust
use rtic::cyccnt::{Duration, Instant, U32Ext};
//        ^^^^^^^^

#[rtic::app(/* .. */, monotonic = rtic::cyccnt::CYCCNT)]
//                    ^^^^^^^^^^^^^^^^^^^^^^^^^^^^^^^^
const APP: () = {
    #[init]
    fn init(cx: init::Context) {
        cx.core.DWT.enable_cycle_counter();
        // optional, configure the DWT run without a debugger connected
        cx.core.DCB.enable_trace();
    }
    #[task(schedule = [b])]
    fn a(cx: a::Context) {
        // ..
    }
};
```
=======
This section describes how to migrate between different version of RTIC.
It also acts as a comparing reference between versions.
>>>>>>> b1e1abae
<|MERGE_RESOLUTION|>--- conflicted
+++ resolved
@@ -1,237 +1,4 @@
 # Migration Guides
 
-<<<<<<< HEAD
-This section covers how to upgrade an application written against RTIC v0.4.x to
-the version v0.5.0 of the framework.
-
-## `Cargo.toml`
-
-First, the version of the `cortex-m-rtic` dependency needs to be updated to
-`"0.5.0"`. The `timer-queue` feature needs to be removed.
-
-``` toml
-[dependencies.cortex-m-rtic]
-# change this
-version = "0.4.3"
-
-# into this
-version = "0.5.0"
-
-# and remove this Cargo feature
-features = ["timer-queue"]
-#           ^^^^^^^^^^^^^
-```
-
-## `Context` argument
-
-All functions inside the `#[rtic::app]` item need to take as first argument a
-`Context` structure. This `Context` type will contain the variables that were
-magically injected into the scope of the function by version v0.4.x of the
-framework: `resources`, `spawn`, `schedule` -- these variables will become
-fields of the `Context` structure. Each function within the `#[rtic::app]` item
-gets a different `Context` type.
-
-``` rust
-#[rtic::app(/* .. */)]
-const APP: () = {
-    // change this
-    #[task(resources = [x], spawn = [a], schedule = [b])]
-    fn foo() {
-        resources.x.lock(|x| /* .. */);
-        spawn.a(message);
-        schedule.b(baseline);
-    }
-
-    // into this
-    #[task(resources = [x], spawn = [a], schedule = [b])]
-    fn foo(mut cx: foo::Context) {
-        // ^^^^^^^^^^^^^^^^^^^^
-
-        cx.resources.x.lock(|x| /* .. */);
-    //  ^^^
-
-        cx.spawn.a(message);
-    //  ^^^
-
-        cx.schedule.b(message, baseline);
-    //  ^^^
-    }
-
-    // change this
-    #[init]
-    fn init() {
-        // ..
-    }
-
-    // into this
-    #[init]
-    fn init(cx: init::Context) {
-        //  ^^^^^^^^^^^^^^^^^
-        // ..
-    }
-
-    // ..
-};
-```
-
-## Resources
-
-The syntax used to declare resources has been changed from `static mut`
-variables to a `struct Resources`.
-
-``` rust
-#[rtic::app(/* .. */)]
-const APP: () = {
-    // change this
-    static mut X: u32 = 0;
-    static mut Y: u32 = (); // late resource
-
-    // into this
-    struct Resources {
-        #[init(0)] // <- initial value
-        X: u32, // NOTE: we suggest changing the naming style to `snake_case`
-
-        Y: u32, // late resource
-    }
-
-    // ..
-};
-```
-
-## Device peripherals
-
-If your application was accessing the device peripherals in `#[init]` through
-the `device` variable then you'll need to add `peripherals = true` to the
-`#[rtic::app]` attribute to continue to access the device peripherals through
-the `device` field of the `init::Context` structure.
-
-Change this:
-
-``` rust
-#[rtic::app(/* .. */)]
-const APP: () = {
-    #[init]
-    fn init() {
-        device.SOME_PERIPHERAL.write(something);
-    }
-
-    // ..
-};
-```
-
-Into this:
-
-``` rust
-#[rtic::app(/* .. */, peripherals = true)]
-//                    ^^^^^^^^^^^^^^^^^^
-const APP: () = {
-    #[init]
-    fn init(cx: init::Context) {
-        //  ^^^^^^^^^^^^^^^^^
-        cx.device.SOME_PERIPHERAL.write(something);
-    //  ^^^
-    }
-
-    // ..
-};
-```
-
-## `#[interrupt]` and `#[exception]`
-
-The `#[interrupt]` and `#[exception]` attributes have been removed. To declare
-hardware tasks in v0.5.x use the `#[task]` attribute with the `binds` argument.
-
-Change this:
-
-``` rust
-#[rtic::app(/* .. */)]
-const APP: () = {
-    // hardware tasks
-    #[exception]
-    fn SVCall() { /* .. */ }
-
-    #[interrupt]
-    fn UART0() { /* .. */ }
-
-    // software task
-    #[task]
-    fn foo() { /* .. */ }
-
-    // ..
-};
-```
-
-Into this:
-
-``` rust
-#[rtic::app(/* .. */)]
-const APP: () = {
-    #[task(binds = SVCall)]
-    //     ^^^^^^^^^^^^^^
-    fn svcall(cx: svcall::Context) { /* .. */ }
-    // ^^^^^^ we suggest you use a `snake_case` name here
-
-    #[task(binds = UART0)]
-    //     ^^^^^^^^^^^^^
-    fn uart0(cx: uart0::Context) { /* .. */ }
-
-    #[task]
-    fn foo(cx: foo::Context) { /* .. */ }
-
-    // ..
-};
-```
-
-## `schedule`
-
-The `timer-queue` feature has been removed. To use the `schedule` API one must
-first define the monotonic timer the runtime will use using the `monotonic`
-argument of the `#[rtic::app]` attribute. To continue using the cycle counter
-(CYCCNT) as the monotonic timer, and match the behavior of version v0.4.x, add
-the `monotonic = rtic::cyccnt::CYCCNT` argument to the `#[rtic::app]` attribute.
-
-Also, the `Duration` and `Instant` types and the `U32Ext` trait have been moved
-into the `rtic::cyccnt` module. This module is only available on ARMv7-M+
-devices. The removal of the `timer-queue` also brings back the `DWT` peripheral
-inside the core peripherals struct, this will need to be enabled by the application
-inside `init`.
-
-Change this:
-
-``` rust
-use rtic::{Duration, Instant, U32Ext};
-
-#[rtic::app(/* .. */)]
-const APP: () = {
-    #[task(schedule = [b])]
-    fn a() {
-        // ..
-    }
-};
-```
-
-Into this:
-
-``` rust
-use rtic::cyccnt::{Duration, Instant, U32Ext};
-//        ^^^^^^^^
-
-#[rtic::app(/* .. */, monotonic = rtic::cyccnt::CYCCNT)]
-//                    ^^^^^^^^^^^^^^^^^^^^^^^^^^^^^^^^
-const APP: () = {
-    #[init]
-    fn init(cx: init::Context) {
-        cx.core.DWT.enable_cycle_counter();
-        // optional, configure the DWT run without a debugger connected
-        cx.core.DCB.enable_trace();
-    }
-    #[task(schedule = [b])]
-    fn a(cx: a::Context) {
-        // ..
-    }
-};
-```
-=======
 This section describes how to migrate between different version of RTIC.
-It also acts as a comparing reference between versions.
->>>>>>> b1e1abae
+It also acts as a comparing reference between versions.