#[cfg(feature = "riscv-esp32c3")]
pub use esp32c3::*;

#[cfg(feature = "riscv-esp32c3")]
mod esp32c3 {
    use crate::{
        analyze::Analysis as CodegenAnalysis,
        codegen::util,
        syntax::{analyze::Analysis as SyntaxAnalysis, ast::App},
    };
    use proc_macro2::{Span, TokenStream as TokenStream2};
    use quote::quote;
    use std::collections::HashSet;
    use syn::{parse, Attribute, Ident};

    #[allow(clippy::too_many_arguments)]
    pub fn impl_mutex(
        _app: &App,
        _analysis: &CodegenAnalysis,
        cfgs: &[Attribute],
        resources_prefix: bool,
        name: &Ident,
        ty: &TokenStream2,
        ceiling: u8,
        ptr: &TokenStream2,
    ) -> TokenStream2 {
        let path = if resources_prefix {
            quote!(shared_resources::#name)
        } else {
            quote!(#name)
        };
        quote!(
            #(#cfgs)*
            impl<'a> rtic::Mutex for #path<'a> {
                type T = #ty;

                #[inline(always)]
                fn lock<RTIC_INTERNAL_R>(&mut self, f: impl FnOnce(&mut #ty) -> RTIC_INTERNAL_R) -> RTIC_INTERNAL_R {
                    /// Priority ceiling
                    const CEILING: u8 = #ceiling;
                    unsafe {
                        rtic::export::lock(
                            #ptr,
                            CEILING,
                            f,
                        )
                    }
                }
            }
        )
    }

    pub fn interrupt_ident() -> Ident {
        let span = Span::call_site();
        Ident::new("Interrupt", span)
    }

    pub fn interrupt_mod(app: &App) -> TokenStream2 {
        let device = &app.args.device;
        let interrupt = interrupt_ident();
        quote!(#device::#interrupt)
    }

    pub fn extra_assertions(_: &App, _: &SyntaxAnalysis) -> Vec<TokenStream2> {
        vec![]
    }

    pub fn pre_init_preprocessing(_app: &mut App, _analysis: &SyntaxAnalysis) -> parse::Result<()> {
        Ok(())
    }

    pub fn pre_init_checks(app: &App, _: &SyntaxAnalysis) -> Vec<TokenStream2> {
        let mut stmts = vec![];
        // check that all dispatchers exists in the `Interrupt` enumeration regardless of whether
        // they are used or not
        let rt_err = util::rt_err_ident();

        for name in app.args.dispatchers.keys() {
            stmts.push(quote!(let _ = #rt_err::Interrupt::#name;));
        }
        stmts
    }
    pub fn pre_init_enable_interrupts(app: &App, analysis: &CodegenAnalysis) -> Vec<TokenStream2> {
        let mut stmts = vec![];
        let mut curr_cpu_id: u8 = 1; //cpu interrupt id 0 is reserved
        let rt_err = util::rt_err_ident();
        let max_prio: usize = 15; //unfortunately this is not part of pac, but we know that max prio is 15.
        let interrupt_ids = analysis.interrupts.iter().map(|(p, (id, _))| (p, id));
        // Unmask interrupts and set their priorities
        for (&priority, name) in interrupt_ids.chain(
            app.hardware_tasks
                .values()
                .filter_map(|task| Some((&task.args.priority, &task.args.binds))),
        ) {
            let es = format!(
                "Maximum priority used by interrupt vector '{name}' is more than supported by hardware"
            );
            // Compile time assert that this priority is supported by the device
            stmts.push(quote!(
                const _: () =  if (#max_prio) <= #priority as usize { ::core::panic!(#es); };
            ));
            stmts.push(quote!(
                rtic::export::enable(
                    #rt_err::Interrupt::#name,
                    #priority,
                    #curr_cpu_id,
                );
            ));
            curr_cpu_id += 1;
        }
        stmts
    }

    pub fn architecture_specific_analysis(
        app: &App,
        _analysis: &SyntaxAnalysis,
    ) -> parse::Result<()> {
        //check if the dispatchers are supported
        for name in app.args.dispatchers.keys() {
            let name_s = name.to_string();
            match &*name_s {
                "FROM_CPU_INTR0" | "FROM_CPU_INTR1" | "FROM_CPU_INTR2" | "FROM_CPU_INTR3" => {}

                _ => {
                    return Err(parse::Error::new(
                        name.span(),
                        "Only FROM_CPU_INTRX are supported as dispatchers",
                    ));
                }
            }
        }

        // Check that there are enough external interrupts to dispatch the software tasks and the timer
        // queue handler
        let mut first = None;
        let priorities = app
            .software_tasks
            .iter()
            .map(|(name, task)| {
                first = Some(name);
                task.args.priority
            })
            .filter(|prio| *prio > 0)
            .collect::<HashSet<_>>();

        let need = priorities.len();
        let given = app.args.dispatchers.len();
        if need > given {
            let s = {
                format!(
                    "not enough interrupts to dispatch \
                        all software tasks (need: {need}; given: {given})"
                )
            };

            // If not enough tasks and first still is None, may cause
            // "custom attribute panicked" due to unwrap on None
            return Err(parse::Error::new(first.unwrap().span(), s));
        }
        Ok(())
    }

    pub fn interrupt_entry(_app: &App, _analysis: &CodegenAnalysis) -> Vec<TokenStream2> {
        vec![]
    }

    pub fn interrupt_exit(_app: &App, _analysis: &CodegenAnalysis) -> Vec<TokenStream2> {
        vec![]
    }

    pub fn check_stack_overflow_before_init(
        _app: &App,
        _analysis: &CodegenAnalysis,
    ) -> Vec<TokenStream2> {
        vec![quote!(
            // Check for stack overflow using symbols from `risc-v-rt`.
            extern "C" {
                pub static _stack_start: u32;
                pub static _bss_end: u32;
            }

            let stack_start = &_stack_start as *const _ as u32;
            let ebss = &_bss_end as *const _ as u32;

            if stack_start > ebss {
                // No flip-link usage, check the SP for overflow.
                if rtic::export::read_sp() <= ebss {
                    panic!("Stack overflow after allocating executors");
                }
            }
        )]
    }

    pub fn async_entry(
        _app: &App,
        _analysis: &CodegenAnalysis,
        dispatcher_name: Ident,
    ) -> Vec<TokenStream2> {
        let mut stmts = vec![];
        stmts.push(quote!(
            rtic::export::unpend(rtic::export::Interrupt::#dispatcher_name); //simulate cortex-m behavior by unpending the interrupt on entry.
        ));
        stmts
    }

    pub fn async_prio_limit(app: &App, analysis: &CodegenAnalysis) -> Vec<TokenStream2> {
        let max = if let Some(max) = analysis.max_async_prio {
            quote!(#max)
        } else {
            // No limit
            let device = &app.args.device;
            quote!(1 << #device::NVIC_PRIO_BITS)
        };

        vec![quote!(
            /// Holds the maximum priority level for use by async HAL drivers.
            #[no_mangle]
            static RTIC_ASYNC_MAX_LOGICAL_PRIO: u8 = #max;
        )]
    }
    pub fn handler_config(
        app: &App,
        analysis: &CodegenAnalysis,
        dispatcher_name: Ident,
    ) -> Vec<TokenStream2> {
        let mut stmts = vec![];
        let mut curr_cpu_id = 1;
        //let mut ret = "";
        let interrupt_ids = analysis.interrupts.iter().map(|(p, (id, _))| (p, id));
        for (_, name) in interrupt_ids.chain(
            app.hardware_tasks
                .values()
                .filter_map(|task| Some((&task.args.priority, &task.args.binds))),
        ) {
            if *name == dispatcher_name {
                let ret = &("cpu_int_".to_owned() + &curr_cpu_id.to_string() + "_handler");
                stmts.push(quote!(#[export_name = #ret]));
            }
            curr_cpu_id += 1;
        }

        stmts
    }

<<<<<<< HEAD

    pub fn extra_modules(_app: &App, _analysis: &SyntaxAnalysis) -> Vec<TokenStream2> {
        vec![]
    }

}
=======
pub fn extra_modules(_app: &App, _analysis: &SyntaxAnalysis) -> Vec<TokenStream2> {
    vec![]
}
}
>>>>>>> 56a3b9e5
<|MERGE_RESOLUTION|>--- conflicted
+++ resolved
@@ -242,16 +242,10 @@
         stmts
     }
 
-<<<<<<< HEAD
 
     pub fn extra_modules(_app: &App, _analysis: &SyntaxAnalysis) -> Vec<TokenStream2> {
         vec![]
     }
 
-}
-=======
-pub fn extra_modules(_app: &App, _analysis: &SyntaxAnalysis) -> Vec<TokenStream2> {
-    vec![]
 }
 }
->>>>>>> 56a3b9e5
